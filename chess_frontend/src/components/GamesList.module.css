--- conflicted
+++ resolved
@@ -1,150 +1,3 @@
-<<<<<<< HEAD
-.gamesList {
-  display: flex;
-  flex-direction: column;
-  gap: 1rem;
-  width: 100%;
-  max-width: 800px;
-  margin: 0 auto;
-}
-
-.gameCard {
-  background: var(--color-background-card);
-  border-radius: 8px;
-  padding: 1rem;
-  box-shadow: 0 1px 3px rgba(0, 0, 0, 0.1);
-  transition: all 0.2s ease;
-  cursor: pointer;
-  border: 1px solid var(--color-border);
-}
-
-.gameCard:hover {
-  transform: translateY(-2px);
-  box-shadow: 0 4px 6px rgba(0, 0, 0, 0.1);
-}
-
-.gameCard.hasDeviation {
-  border-left: 4px solid var(--color-error);
-}
-
-.gameHeader {
-  display: flex;
-  justify-content: space-between;
-  align-items: center;
-  margin-bottom: 0.75rem;
-}
-
-.timeControl {
-  font-size: 0.875rem;
-  font-weight: 500;
-  color: var(--color-text-muted);
-  background: var(--color-neutral-100);
-  padding: 0.25rem 0.5rem;
-  border-radius: 4px;
-}
-
-.gameResult {
-  font-weight: 500;
-}
-
-.gameContent {
-  margin-bottom: 1rem;
-}
-
-.opponent {
-  font-size: 1.125rem;
-  font-weight: 500;
-  color: var(--color-text);
-  margin-bottom: 0.25rem;
-}
-
-.gameMeta {
-  font-size: 0.875rem;
-  color: var(--color-text-muted);
-}
-
-.gameActions {
-  display: flex;
-  gap: 1rem;
-  margin-top: 0.5rem;
-  padding-top: 0.5rem;
-  border-top: 1px solid var(--color-border);
-}
-
-.lichessLink,
-.deviationLink {
-  font-size: 0.875rem;
-  color: var(--color-primary);
-  text-decoration: none;
-  display: flex;
-  align-items: center;
-  gap: 0.25rem;
-}
-
-.lichessLink:hover,
-.deviationLink:hover {
-  text-decoration: underline;
-}
-
-.deviationLink {
-  color: var(--color-error);
-}
-
-/* Loading state */
-.gameCardSkeleton {
-  background: var(--color-background-card);
-  border-radius: 8px;
-  padding: 1rem;
-  box-shadow: 0 1px 3px rgba(0, 0, 0, 0.1);
-  border: 1px solid var(--color-border);
-}
-
-.skeletonHeader {
-  height: 1.5rem;
-  background: var(--color-neutral-100);
-  border-radius: 4px;
-  margin-bottom: 0.75rem;
-  animation: pulse 2s cubic-bezier(0.4, 0, 0.6, 1) infinite;
-}
-
-.skeletonContent {
-  height: 2rem;
-  background: var(--color-neutral-100);
-  border-radius: 4px;
-  animation: pulse 2s cubic-bezier(0.4, 0, 0.6, 1) infinite;
-}
-
-@keyframes pulse {
-  0%,
-  100% {
-    opacity: 1;
-  }
-  50% {
-    opacity: 0.5;
-  }
-}
-
-/* Empty state */
-.emptyState {
-  text-align: center;
-  padding: 3rem 1rem;
-  background: var(--color-background-card);
-  border-radius: 8px;
-  box-shadow: 0 1px 3px rgba(0, 0, 0, 0.1);
-  border: 1px solid var(--color-border);
-}
-
-.emptyState p {
-  margin: 0;
-  color: var(--color-text);
-}
-
-.emptyStateSubtext {
-  margin-top: 0.5rem !important;
-  color: var(--color-text-muted) !important;
-  font-size: 0.875rem;
-}
-=======
 .gamesList {
   display: flex;
   flex-direction: column;
@@ -315,5 +168,4 @@
 .outcomeDraw {
   background: var(--color-neutral-200, #b0bec5);
   color: var(--color-neutral-900, #263238);
-}
->>>>>>> ab66901f
+}