<<<<<<< HEAD
.card {
  background: var(--color-background-card);
  border-radius: 14px;
  padding: 1.5rem;
  box-shadow: 0 2px 16px rgba(0, 0, 0, 0.08);
  display: flex;
  flex-direction: column;
}

.skeleton {
  min-height: 180px;
  background-color: var(--color-neutral-100);
  animation: pulse 2s cubic-bezier(0.4, 0, 0.6, 1) infinite;
}

@keyframes pulse {
  0%,
  100% {
    opacity: 1;
  }
  50% {
    opacity: 0.6;
  }
}

.emptyState {
  flex: 1;
  display: flex;
  flex-direction: column;
  align-items: center;
  justify-content: center;
  text-align: center;
  color: var(--color-text-muted);
}

.emptyIcon {
  font-size: 2.5rem;
  margin-bottom: 0.5rem;
}

.header {
  display: flex;
  justify-content: space-between;
  align-items: baseline;
  margin-bottom: 0.75rem;
}

.title {
  font-size: 1.125rem;
  font-weight: 600;
  color: var(--color-text);
}

.opening {
  font-size: 0.875rem;
  font-weight: 500;
  color: var(--color-text-muted);
}

.gameInfo {
  display: flex;
  flex-wrap: wrap;
  align-items: center;
  gap: 0.5rem 1rem;
  font-size: 0.9rem;
  color: var(--color-text-muted);
  margin-bottom: 1.25rem;
}

.statusDeviation,
.statusFollowed {
  font-weight: 600;
  padding: 0.2rem 0.6rem;
  border-radius: 9999px;
  font-size: 0.8rem;
}

.statusDeviation {
  background: var(--color-error-light);
  color: var(--color-error);
}

.statusFollowed {
  background: var(--color-success-light);
  color: var(--color-success);
}

.result {
  font-weight: 700;
}

.deviationDetails {
  flex: 1;
  font-size: 1rem;
  line-height: 1.5;
  color: var(--color-text);
  margin-bottom: 1.25rem;
}

.playedMove {
  font-weight: 600;
  color: var(--color-error);
}

.expectedMove {
  font-weight: 600;
  color: var(--color-success);
}

.reviewButton {
  background: var(--color-primary);
  color: var(--color-text-inverse);
  border: none;
  border-radius: 8px;
  padding: 0.75rem;
  font-size: 1rem;
  font-weight: 600;
  cursor: pointer;
  text-align: center;
  text-decoration: none;
  transition: background-color 0.2s;
}

.reviewButton:hover {
  background: var(--color-primary-dark);
  color: var(--color-text-inverse);
  text-decoration: none;
}
=======
.card {
  background: var(--color-background-card);
  border-radius: 14px;
  padding: 1.5rem;
  box-shadow: 0 2px 16px rgba(0, 0, 0, 0.08);
  display: flex;
  flex-direction: column;
}

.skeleton {
  min-height: 180px;
  background-color: var(--color-neutral-100);
  animation: pulse 2s cubic-bezier(0.4, 0, 0.6, 1) infinite;
}

@keyframes pulse {
  0%,
  100% {
    opacity: 1;
  }
  50% {
    opacity: 0.6;
  }
}

.emptyState {
  flex: 1;
  display: flex;
  flex-direction: column;
  align-items: center;
  justify-content: center;
  text-align: center;
  color: var(--color-text-muted);
}

.emptyIcon {
  font-size: 2.5rem;
  margin-bottom: 0.5rem;
}

.header {
  display: flex;
  justify-content: space-between;
  align-items: baseline;
  margin-bottom: 0.75rem;
}

.title {
  font-size: 1.125rem;
  font-weight: 600;
  color: var(--color-text);
}

.opening {
  font-size: 0.875rem;
  font-weight: 500;
  color: var(--color-text-muted);
}

.gameInfo {
  display: flex;
  flex-wrap: wrap;
  align-items: center;
  gap: 0.5rem 1rem;
  font-size: 0.9rem;
  color: var(--color-text-muted);
  margin-bottom: 1.25rem;
}

.statusDeviation,
.statusFollowed {
  font-weight: 600;
  padding: 0.2rem 0.6rem;
  border-radius: 9999px;
  font-size: 0.8rem;
}

.statusDeviation {
  background: var(--color-error-light);
  color: var(--color-error);
}

.statusFollowed {
  background: var(--color-success-light);
  color: var(--color-success);
}

.result {
  font-weight: 700;
}

.deviationDetails {
  flex: 1;
  font-size: 1rem;
  line-height: 1.5;
  color: var(--color-text);
  margin-bottom: 1.25rem;
}

.playedMove {
  font-weight: 600;
  color: var(--color-error);
}

.expectedMove {
  font-weight: 600;
  color: var(--color-success);
}

.reviewButton {
  background: var(--color-primary);
  color: var(--color-text-inverse);
  border: none;
  border-radius: 8px;
  padding: 0.75rem;
  font-size: 1rem;
  font-weight: 600;
  cursor: pointer;
  text-align: center;
  text-decoration: none;
  transition: background-color 0.2s;
}

.reviewButton:hover {
  background: var(--color-primary-dark);
  color: var(--color-text-inverse);
  text-decoration: none;
}

/* Outcome badge */
.outcomeBadge {
  font-size: 0.75rem;
  font-weight: 600;
  padding: 0.15rem 0.5rem;
  border-radius: 4px;
  text-transform: uppercase;
  display: inline-block;
  line-height: 1;
}

.outcomeWin {
  background: var(--color-success-100, #2ecc71);
  color: var(--color-success-800, #0b3d1b);
}

.outcomeLoss {
  background: var(--color-error-100, #e57373);
  color: var(--color-error-800, #3a0d0b);
}

.outcomeDraw {
  background: var(--color-neutral-200, #b0bec5);
  color: var(--color-neutral-900, #263238);
}
>>>>>>> ab66901f
<|MERGE_RESOLUTION|>--- conflicted
+++ resolved
@@ -1,133 +1,3 @@
-<<<<<<< HEAD
-.card {
-  background: var(--color-background-card);
-  border-radius: 14px;
-  padding: 1.5rem;
-  box-shadow: 0 2px 16px rgba(0, 0, 0, 0.08);
-  display: flex;
-  flex-direction: column;
-}
-
-.skeleton {
-  min-height: 180px;
-  background-color: var(--color-neutral-100);
-  animation: pulse 2s cubic-bezier(0.4, 0, 0.6, 1) infinite;
-}
-
-@keyframes pulse {
-  0%,
-  100% {
-    opacity: 1;
-  }
-  50% {
-    opacity: 0.6;
-  }
-}
-
-.emptyState {
-  flex: 1;
-  display: flex;
-  flex-direction: column;
-  align-items: center;
-  justify-content: center;
-  text-align: center;
-  color: var(--color-text-muted);
-}
-
-.emptyIcon {
-  font-size: 2.5rem;
-  margin-bottom: 0.5rem;
-}
-
-.header {
-  display: flex;
-  justify-content: space-between;
-  align-items: baseline;
-  margin-bottom: 0.75rem;
-}
-
-.title {
-  font-size: 1.125rem;
-  font-weight: 600;
-  color: var(--color-text);
-}
-
-.opening {
-  font-size: 0.875rem;
-  font-weight: 500;
-  color: var(--color-text-muted);
-}
-
-.gameInfo {
-  display: flex;
-  flex-wrap: wrap;
-  align-items: center;
-  gap: 0.5rem 1rem;
-  font-size: 0.9rem;
-  color: var(--color-text-muted);
-  margin-bottom: 1.25rem;
-}
-
-.statusDeviation,
-.statusFollowed {
-  font-weight: 600;
-  padding: 0.2rem 0.6rem;
-  border-radius: 9999px;
-  font-size: 0.8rem;
-}
-
-.statusDeviation {
-  background: var(--color-error-light);
-  color: var(--color-error);
-}
-
-.statusFollowed {
-  background: var(--color-success-light);
-  color: var(--color-success);
-}
-
-.result {
-  font-weight: 700;
-}
-
-.deviationDetails {
-  flex: 1;
-  font-size: 1rem;
-  line-height: 1.5;
-  color: var(--color-text);
-  margin-bottom: 1.25rem;
-}
-
-.playedMove {
-  font-weight: 600;
-  color: var(--color-error);
-}
-
-.expectedMove {
-  font-weight: 600;
-  color: var(--color-success);
-}
-
-.reviewButton {
-  background: var(--color-primary);
-  color: var(--color-text-inverse);
-  border: none;
-  border-radius: 8px;
-  padding: 0.75rem;
-  font-size: 1rem;
-  font-weight: 600;
-  cursor: pointer;
-  text-align: center;
-  text-decoration: none;
-  transition: background-color 0.2s;
-}
-
-.reviewButton:hover {
-  background: var(--color-primary-dark);
-  color: var(--color-text-inverse);
-  text-decoration: none;
-}
-=======
 .card {
   background: var(--color-background-card);
   border-radius: 14px;
@@ -281,5 +151,4 @@
 .outcomeDraw {
   background: var(--color-neutral-200, #b0bec5);
   color: var(--color-neutral-900, #263238);
-}
->>>>>>> ab66901f
+}