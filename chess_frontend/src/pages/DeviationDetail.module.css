<<<<<<< HEAD
.deviationDetail {
  max-width: 1200px;
  margin: 0 auto;
  padding: 0 var(--spacing-lg);
}

.deviationHeader {
  margin-bottom: var(--spacing-4xl);
}

.statusBanner {
  display: flex;
  align-items: center;
  gap: var(--spacing-md);
  padding: var(--spacing-xl);
  border-radius: var(--radius-lg);
  margin-bottom: var(--spacing-2xl);
  font-size: var(--font-size-lg);
  font-weight: var(--font-weight-semibold);
}

.statusBanner.error {
  background: var(--color-error-light);
  color: var(--color-error);
  border: 1px solid var(--color-error);
}

.statusBanner.success {
  background: var(--color-success-light);
  color: var(--color-success);
  border: 1px solid var(--color-success);
}

.gameInfoCard {
  background: var(--color-neutral-50);
  border-radius: 10px;
  box-shadow: 0 1px 3px rgba(0, 0, 0, 0.03);
  padding: 0.7rem 1rem;
  margin-bottom: 0.5rem;
  display: flex;
  flex-direction: column;
  gap: 0.3rem;
  font-size: 0.97rem;
}

.openingInfo,
.opponentInfo {
  font-size: 0.97rem;
  color: var(--color-text-muted);
  display: flex;
  align-items: center;
  gap: 0.5rem;
}

.moveComparisonPanel {
  margin-bottom: var(--spacing-2xl);
  display: flex;
  justify-content: center;
}

.moveComparisonCards {
  display: flex;
  gap: var(--spacing-2xl);
  width: 100%;
  max-width: 500px;
}

.moveCardPlayed,
.moveCardExpected {
  flex: 1;
  display: flex;
  flex-direction: column;
  align-items: center;
  padding: var(--spacing-2xl);
  border-radius: var(--radius-lg);
  box-shadow: var(--shadow-card);
  font-size: var(--font-size-lg);
  font-weight: var(--font-weight-semibold);
  background: var(--color-background-card);
  border: 2px solid transparent;
}

.moveCardPlayed {
  background: var(--color-error-light);
  border-color: var(--color-error);
  color: var(--color-error);
}

.moveCardExpected {
  background: var(--color-success-light);
  border-color: var(--color-success);
  color: var(--color-success);
}

.moveCardIcon {
  font-size: var(--font-size-2xl);
  margin-bottom: var(--spacing-sm);
}

.moveCardLabel {
  font-size: var(--font-size-xs);
  color: var(--color-text-muted);
  text-transform: uppercase;
  margin-bottom: var(--spacing-xs);
}

.moveCardMove {
  font-size: var(--font-size-3xl);
  font-family: 'Courier New', monospace;
  font-weight: var(--font-weight-bold);
}

.chessboardSectionCentered {
  display: flex;
  flex-direction: column;
  align-items: center;
  justify-content: center;
  gap: 0.2rem;
  margin-bottom: 0.7rem;
}

.chessboardWrapper {
  display: flex;
  flex-direction: column;
  align-items: center;
}

.chessboardControls {
  width: 100%;
  display: flex;
  justify-content: center;
  margin-top: 0.1rem;
}

.moveIndicator {
  margin-left: 0.7rem;
  font-size: 0.92rem;
  color: var(--color-text-muted);
  min-width: 44px;
  text-align: right;
  font-weight: 400;
}

.actionButtonsPanel {
  display: flex;
  flex-direction: column;
  align-items: center;
  gap: 1rem;
  margin-bottom: 0.7rem;
  border-top: 1px solid var(--color-border);
  padding-top: 0.7rem;
}

.primaryActionsGroup {
  display: flex;
  flex-direction: row;
  gap: 1rem;
  width: 100%;
  justify-content: center;
}

.primaryAction {
  background: var(--color-primary);
  color: var(--color-text-inverse);
  border: none;
  border-radius: 8px;
  padding: 0.85rem 1.7rem;
  font-size: 1.08rem;
  font-weight: 600;
  cursor: pointer;
  transition:
    background 0.18s,
    box-shadow 0.18s;
  box-shadow: 0 1px 4px rgba(37, 99, 235, 0.08);
  letter-spacing: 0.01em;
  display: flex;
  align-items: center;
  gap: 0.5rem;
}

.primaryAction:hover {
  background: var(--color-primary-hover);
}

.secondaryActionsGroup {
  width: 100%;
  display: flex;
  justify-content: center;
}

.secondaryAction {
  width: 100%;
  max-width: 340px;
  margin: 0 auto;
  display: block;
  background: var(--color-neutral-100);
  color: var(--color-text);
  border: 1px solid var(--color-border);
  border-radius: 8px;
  padding: 0.7rem 1.3rem;
  font-size: 1rem;
  font-weight: 500;
  cursor: pointer;
  transition: all 0.18s;
  text-decoration: none;
  text-align: center;
  margin-top: 0.2rem;
}

.secondaryAction:hover {
  background: var(--color-neutral-200);
  border-color: var(--color-primary);
  color: var(--color-text);
  text-decoration: none;
}

.metaInfoDetails {
  margin-top: var(--spacing-xl);
  font-size: var(--font-size-sm);
  color: var(--color-text-muted);
  background: var(--color-background-card);
  border-radius: var(--radius-lg);
  box-shadow: var(--shadow-card);
  padding: var(--spacing-lg) var(--spacing-xl);
  width: 100%;
  max-width: 600px;
  margin-left: auto;
  margin-right: auto;
}

.chessboardPlaceholder {
  background: var(--color-background-card);
  border-radius: var(--radius-xl);
  box-shadow: var(--shadow-card);
  padding: var(--spacing-3xl);
  margin-bottom: var(--spacing-4xl);
}

.boardContainer {
  display: flex;
  justify-content: center;
  align-items: center;
  min-height: 400px;
  background: var(--color-neutral-50);
  border: 2px dashed var(--color-border);
  border-radius: var(--radius-lg);
  color: var(--color-text-muted);
  font-size: var(--font-size-lg);
  text-align: center;
}

.actionButtons {
  background: var(--color-background-card);
  border-radius: var(--radius-xl);
  box-shadow: var(--shadow-card);
  padding: var(--spacing-3xl);
  margin-bottom: var(--spacing-4xl);
  display: flex;
  flex-direction: column;
  gap: var(--spacing-2xl);
}

.viewButtons {
  display: grid;
  grid-template-columns: 1fr 1fr;
  gap: var(--spacing-lg);
}

.actionBtn {
  padding: var(--spacing-lg) var(--spacing-xl);
  border: 1px solid var(--color-border);
  border-radius: var(--radius-lg);
  background: var(--color-background-card);
  color: var(--color-text);
  font-weight: var(--font-weight-medium);
  cursor: pointer;
  transition: all var(--transition-normal);
}

.actionBtn:hover {
  background: var(--color-neutral-50);
  border-color: var(--color-primary);
  transform: translateY(-1px);
  box-shadow: var(--shadow-md);
}

.mainActions {
  display: flex;
  flex-direction: column;
  gap: var(--spacing-lg);
}

.moreOptions {
  margin-top: var(--spacing-lg);
}

.moreOptions details {
  border: 1px solid var(--color-border);
  border-radius: var(--radius-lg);
  overflow: hidden;
}

.moreOptions summary {
  padding: var(--spacing-lg);
  background: var(--color-neutral-50);
  cursor: pointer;
  font-weight: var(--font-weight-medium);
  transition: background-color var(--transition-normal);
}

.moreOptions summary:hover {
  background: var(--color-neutral-100);
}

.moreOptions ul {
  list-style: none;
  padding: 0;
  margin: 0;
  background: var(--color-background-card);
}

.moreOptions li {
  border-top: 1px solid var(--color-border);
}

.moreOptions button,
.moreOptions a {
  display: block;
  width: 100%;
  padding: var(--spacing-lg);
  border: none;
  background: none;
  color: var(--color-text);
  text-align: left;
  text-decoration: none;
  cursor: pointer;
  transition: background-color var(--transition-normal);
}

.moreOptions button:hover,
.moreOptions a:hover {
  background: var(--color-neutral-50);
  color: var(--color-text);
  text-decoration: none;
}

.patternNotice {
  margin-bottom: var(--spacing-4xl);
}

.noticeCard {
  background: var(--color-info-light);
  border: 1px solid var(--color-info);
  border-radius: var(--radius-xl);
  padding: var(--spacing-2xl);
  display: flex;
  align-items: center;
  gap: var(--spacing-lg);
  color: var(--color-info-dark);
}

.remindBtn {
  padding: var(--spacing-sm) var(--spacing-lg);
  background: var(--color-info);
  color: var(--color-text-inverse);
  border: none;
  border-radius: var(--radius-md);
  font-weight: var(--font-weight-medium);
  cursor: pointer;
  transition: all var(--transition-normal);
  flex-shrink: 0;
}

.remindBtn:hover {
  background: var(--color-info-hover);
  transform: translateY(-1px);
  box-shadow: var(--shadow-sm);
}

.deviationMeta {
  background: var(--color-neutral-50);
  border-radius: var(--radius-lg);
  padding: var(--spacing-lg);
  text-align: center;
  color: var(--color-text-muted);
  font-size: var(--font-size-sm);
}

/* Mobile styles */
@media (max-width: 768px) {
  .deviationDetail {
    padding: 0 var(--spacing-md);
  }

  .moves {
    grid-template-columns: 1fr;
    gap: var(--spacing-lg);
  }

  .viewButtons {
    grid-template-columns: 1fr;
  }

  .noticeCard {
    flex-direction: column;
    text-align: center;
    gap: var(--spacing-md);
  }

  .actionButtons,
  .moveComparison,
  .chessboardPlaceholder {
    padding: var(--spacing-xl);
  }

  .moveComparisonCards {
    flex-direction: column;
    gap: var(--spacing-lg);
    max-width: 100%;
  }

  .actionButtonsPanel {
    padding: var(--spacing-lg);
  }

  .primaryAction {
    max-width: 100%;
  }

  .metaInfoDetails {
    max-width: 100%;
    padding: var(--spacing-md);
  }
}

.errorState {
  background: var(--color-error-light);
  border: 1px solid var(--color-error-border);
  color: var(--color-error);
  border-radius: var(--radius-lg);
  padding: var(--spacing-3xl) var(--spacing-2xl);
  margin: var(--spacing-2xl) 0;
  text-align: center;
  box-shadow: 0 2px 8px 0 rgba(255, 0, 0, 0.04);
}

.errorIcon {
  font-size: 2.5rem;
  margin-bottom: var(--spacing-lg);
}

.retryButton {
  background: var(--color-error);
  color: var(--color-text-inverse);
  border: none;
  border-radius: var(--radius-md);
  padding: 0.6em 1.4em;
  font-size: 1rem;
  font-weight: 500;
  margin-top: var(--spacing-lg);
  cursor: pointer;
  transition: background 0.2s;
}
.retryButton:hover {
  background: var(--color-error-hover);
}

.deviationDetailOuter {
  width: 100%;
  min-height: 100vh;
  display: flex;
  justify-content: center;
  align-items: flex-start;
  background: none;
  padding-top: 2.5rem;
}

.deviationDetailCard {
  width: 100%;
  max-width: 600px;
  background: var(--color-background-card);
  border-radius: 14px;
  box-shadow: 0 2px 16px rgba(0, 0, 0, 0.08);
  padding: 1.2rem 1.2rem 1.5rem 1.2rem;
  display: flex;
  flex-direction: column;
  gap: 1.1rem;
}

.deviationBanner {
  display: flex;
  align-items: center;
  gap: 0.75rem;
  background: var(--color-error-light);
  color: var(--color-error);
  font-weight: 600;
  font-size: 1.05rem;
  border-radius: 8px;
  padding: 0.35rem 0.8rem;
  margin-bottom: 0.1rem;
  box-shadow: 0 1px 4px rgba(185, 28, 28, 0.04);
}

.opponentDeviatedBanner {
  background: var(--color-success-light);
  color: var(--color-success);
  font-weight: 600;
}

.deviationIcon {
  font-size: 1.3rem;
  margin-right: 0.2rem;
}

.deviationBannerText {
  flex: 1;
}

.successText {
  color: var(--color-success);
  margin-top: 0.5rem;
  font-weight: 500;
  font-size: 0.95rem;
  transition: opacity 0.3s;
}
=======
.deviationDetail {
  max-width: 1200px;
  margin: 0 auto;
  padding: 0 var(--spacing-lg);
}

.deviationHeader {
  margin-bottom: var(--spacing-4xl);
}

.statusBanner {
  display: flex;
  align-items: center;
  gap: var(--spacing-md);
  padding: var(--spacing-xl);
  border-radius: var(--radius-lg);
  margin-bottom: var(--spacing-2xl);
  font-size: var(--font-size-lg);
  font-weight: var(--font-weight-semibold);
}

.statusBanner.error {
  background: var(--color-error-light);
  color: var(--color-error);
  border: 1px solid var(--color-error);
}

.statusBanner.success {
  background: var(--color-success-light);
  color: var(--color-success);
  border: 1px solid var(--color-success);
}

.gameInfoCard {
  background: var(--color-neutral-50);
  border-radius: 10px;
  box-shadow: 0 1px 3px rgba(0, 0, 0, 0.03);
  padding: 0.7rem 1rem;
  margin-bottom: 0.5rem;
  display: flex;
  flex-direction: column;
  gap: 0.3rem;
  font-size: 0.97rem;
}

.openingInfo,
.opponentInfo {
  font-size: 0.97rem;
  color: var(--color-text-muted);
  display: flex;
  align-items: center;
  gap: 0.5rem;
}

.moveComparisonPanel {
  margin-bottom: var(--spacing-2xl);
  display: flex;
  justify-content: center;
}

.moveComparisonCards {
  display: flex;
  gap: var(--spacing-2xl);
  width: 100%;
  max-width: 500px;
}

.moveCardPlayed,
.moveCardExpected {
  flex: 1;
  display: flex;
  flex-direction: column;
  align-items: center;
  padding: var(--spacing-2xl);
  border-radius: var(--radius-lg);
  box-shadow: var(--shadow-card);
  font-size: var(--font-size-lg);
  font-weight: var(--font-weight-semibold);
  background: var(--color-background-card);
  border: 2px solid transparent;
}

.moveCardPlayed {
  background: var(--color-error-light);
  border-color: var(--color-error);
  color: var(--color-error);
}

.moveCardExpected {
  background: var(--color-success-light);
  border-color: var(--color-success);
  color: var(--color-success);
}

.moveCardIcon {
  font-size: var(--font-size-2xl);
  margin-bottom: var(--spacing-sm);
}

.moveCardLabel {
  font-size: var(--font-size-xs);
  color: var(--color-text-muted);
  text-transform: uppercase;
  margin-bottom: var(--spacing-xs);
}

.moveCardMove {
  font-size: var(--font-size-3xl);
  font-family: 'Courier New', monospace;
  font-weight: var(--font-weight-bold);
}

.chessboardSectionCentered {
  display: flex;
  flex-direction: column;
  align-items: center;
  justify-content: center;
  gap: 0.2rem;
  margin-bottom: 0.7rem;
}

.chessboardWrapper {
  display: flex;
  flex-direction: column;
  align-items: center;
}

.chessboardControls {
  width: 100%;
  display: flex;
  justify-content: center;
  margin-top: 0.1rem;
}

.moveIndicator {
  margin-left: 0.7rem;
  font-size: 0.92rem;
  color: var(--color-text-muted);
  min-width: 44px;
  text-align: right;
  font-weight: 400;
}

.actionButtonsPanel {
  display: flex;
  flex-direction: column;
  align-items: center;
  gap: 1rem;
  margin-bottom: 0.7rem;
  border-top: 1px solid var(--color-border);
  padding-top: 0.7rem;
}

.primaryActionsGroup {
  display: flex;
  flex-direction: row;
  gap: 1rem;
  width: 100%;
  justify-content: center;
}

.primaryAction {
  background: var(--color-primary);
  color: var(--color-text-inverse);
  border: none;
  border-radius: 8px;
  padding: 0.85rem 1.7rem;
  font-size: 1.08rem;
  font-weight: 600;
  cursor: pointer;
  transition:
    background 0.18s,
    box-shadow 0.18s;
  box-shadow: 0 1px 4px rgba(37, 99, 235, 0.08);
  letter-spacing: 0.01em;
  display: flex;
  align-items: center;
  gap: 0.5rem;
}

.primaryAction:hover {
  background: var(--color-primary-hover);
}

.secondaryActionsGroup {
  width: 100%;
  display: flex;
  justify-content: center;
}

.secondaryAction {
  width: 100%;
  max-width: 340px;
  margin: 0 auto;
  display: block;
  background: var(--color-neutral-100);
  color: var(--color-text);
  border: 1px solid var(--color-border);
  border-radius: 8px;
  padding: 0.7rem 1.3rem;
  font-size: 1rem;
  font-weight: 500;
  cursor: pointer;
  transition: all 0.18s;
  text-decoration: none;
  text-align: center;
  margin-top: 0.2rem;
}

.secondaryAction:hover {
  background: var(--color-neutral-200);
  border-color: var(--color-primary);
  color: var(--color-text);
  text-decoration: none;
}

.metaInfoDetails {
  margin-top: var(--spacing-xl);
  font-size: var(--font-size-sm);
  color: var(--color-text-muted);
  background: var(--color-background-card);
  border-radius: var(--radius-lg);
  box-shadow: var(--shadow-card);
  padding: var(--spacing-lg) var(--spacing-xl);
  width: 100%;
  max-width: 600px;
  margin-left: auto;
  margin-right: auto;
}

.chessboardPlaceholder {
  background: var(--color-background-card);
  border-radius: var(--radius-xl);
  box-shadow: var(--shadow-card);
  padding: var(--spacing-3xl);
  margin-bottom: var(--spacing-4xl);
}

.boardContainer {
  display: flex;
  justify-content: center;
  align-items: center;
  min-height: 400px;
  background: var(--color-neutral-50);
  border: 2px dashed var(--color-border);
  border-radius: var(--radius-lg);
  color: var(--color-text-muted);
  font-size: var(--font-size-lg);
  text-align: center;
}

.actionButtons {
  background: var(--color-background-card);
  border-radius: var(--radius-xl);
  box-shadow: var(--shadow-card);
  padding: var(--spacing-3xl);
  margin-bottom: var(--spacing-4xl);
  display: flex;
  flex-direction: column;
  gap: var(--spacing-2xl);
}

.viewButtons {
  display: grid;
  grid-template-columns: 1fr 1fr;
  gap: var(--spacing-lg);
}

.actionBtn {
  padding: var(--spacing-lg) var(--spacing-xl);
  border: 1px solid var(--color-border);
  border-radius: var(--radius-lg);
  background: var(--color-background-card);
  color: var(--color-text);
  font-weight: var(--font-weight-medium);
  cursor: pointer;
  transition: all var(--transition-normal);
}

.actionBtn:hover {
  background: var(--color-neutral-50);
  border-color: var(--color-primary);
  transform: translateY(-1px);
  box-shadow: var(--shadow-md);
}

.mainActions {
  display: flex;
  flex-direction: column;
  gap: var(--spacing-lg);
}

.moreOptions {
  margin-top: var(--spacing-lg);
}

.moreOptions details {
  border: 1px solid var(--color-border);
  border-radius: var(--radius-lg);
  overflow: hidden;
}

.moreOptions summary {
  padding: var(--spacing-lg);
  background: var(--color-neutral-50);
  cursor: pointer;
  font-weight: var(--font-weight-medium);
  transition: background-color var(--transition-normal);
}

.moreOptions summary:hover {
  background: var(--color-neutral-100);
}

.moreOptions ul {
  list-style: none;
  padding: 0;
  margin: 0;
  background: var(--color-background-card);
}

.moreOptions li {
  border-top: 1px solid var(--color-border);
}

.moreOptions button,
.moreOptions a {
  display: block;
  width: 100%;
  padding: var(--spacing-lg);
  border: none;
  background: none;
  color: var(--color-text);
  text-align: left;
  text-decoration: none;
  cursor: pointer;
  transition: background-color var(--transition-normal);
}

.moreOptions button:hover,
.moreOptions a:hover {
  background: var(--color-neutral-50);
  color: var(--color-text);
  text-decoration: none;
}

.patternNotice {
  margin-bottom: var(--spacing-4xl);
}

.noticeCard {
  background: var(--color-info-light);
  border: 1px solid var(--color-info);
  border-radius: var(--radius-xl);
  padding: var(--spacing-2xl);
  display: flex;
  align-items: center;
  gap: var(--spacing-lg);
  color: var(--color-info-dark);
}

.remindBtn {
  padding: var(--spacing-sm) var(--spacing-lg);
  background: var(--color-info);
  color: var(--color-text-inverse);
  border: none;
  border-radius: var(--radius-md);
  font-weight: var(--font-weight-medium);
  cursor: pointer;
  transition: all var(--transition-normal);
  flex-shrink: 0;
}

.remindBtn:hover {
  background: var(--color-info-hover);
  transform: translateY(-1px);
  box-shadow: var(--shadow-sm);
}

.deviationMeta {
  background: var(--color-neutral-50);
  border-radius: var(--radius-lg);
  padding: var(--spacing-lg);
  text-align: center;
  color: var(--color-text-muted);
  font-size: var(--font-size-sm);
}

/* Mobile styles */
@media (max-width: 768px) {
  .deviationDetail {
    padding: 0 var(--spacing-md);
  }

  .moves {
    grid-template-columns: 1fr;
    gap: var(--spacing-lg);
  }

  .viewButtons {
    grid-template-columns: 1fr;
  }

  .noticeCard {
    flex-direction: column;
    text-align: center;
    gap: var(--spacing-md);
  }

  .actionButtons,
  .moveComparison,
  .chessboardPlaceholder {
    padding: var(--spacing-xl);
  }

  .moveComparisonCards {
    flex-direction: column;
    gap: var(--spacing-lg);
    max-width: 100%;
  }

  .actionButtonsPanel {
    padding: var(--spacing-lg);
  }

  .primaryAction {
    max-width: 100%;
  }

  .metaInfoDetails {
    max-width: 100%;
    padding: var(--spacing-md);
  }
}

.errorState {
  background: var(--color-error-light);
  border: 1px solid var(--color-error-border);
  color: var(--color-error);
  border-radius: var(--radius-lg);
  padding: var(--spacing-3xl) var(--spacing-2xl);
  margin: var(--spacing-2xl) 0;
  text-align: center;
  box-shadow: 0 2px 8px 0 rgba(255, 0, 0, 0.04);
}

.errorIcon {
  font-size: 2.5rem;
  margin-bottom: var(--spacing-lg);
}

.retryButton {
  background: var(--color-error);
  color: var(--color-text-inverse);
  border: none;
  border-radius: var(--radius-md);
  padding: 0.6em 1.4em;
  font-size: 1rem;
  font-weight: 500;
  margin-top: var(--spacing-lg);
  cursor: pointer;
  transition: background 0.2s;
}
.retryButton:hover {
  background: var(--color-error-hover);
}

.deviationDetailOuter {
  width: 100%;
  min-height: 100vh;
  display: flex;
  justify-content: center;
  align-items: flex-start;
  background: none;
  padding-top: 2.5rem;
}

.deviationDetailCard {
  width: 100%;
  max-width: 600px;
  background: var(--color-background-card);
  border-radius: 14px;
  box-shadow: 0 2px 16px rgba(0, 0, 0, 0.08);
  padding: 1.2rem 1.2rem 1.5rem 1.2rem;
  display: flex;
  flex-direction: column;
  gap: 1.1rem;
}

.deviationBanner {
  display: flex;
  align-items: center;
  gap: 0.75rem;
  background: var(--color-error-light);
  color: var(--color-error);
  font-weight: 600;
  font-size: 1.05rem;
  border-radius: 8px;
  padding: 0.35rem 0.8rem;
  margin-bottom: 0.1rem;
  box-shadow: 0 1px 4px rgba(185, 28, 28, 0.04);
}

.opponentDeviatedBanner {
  background: var(--color-success-light);
  color: var(--color-success);
  font-weight: 600;
}

.deviationIcon {
  font-size: 1.3rem;
  margin-right: 0.2rem;
}

.deviationBannerText {
  flex: 1;
}

.successText {
  color: var(--color-success);
  margin-top: 0.5rem;
  font-weight: 500;
  font-size: 0.95rem;
  transition: opacity 0.3s;
}

/* Outcome badge */
.outcomeBadge {
  font-size: 0.75rem;
  font-weight: 600;
  padding: 0.15rem 0.5rem;
  border-radius: 4px;
  text-transform: uppercase;
  display: inline-block;
  line-height: 1;
}

.outcomeWin {
  background: var(--color-success-100, #2ecc71);
  color: var(--color-success-800, #0b3d1b);
}

.outcomeLoss {
  background: var(--color-error-100, #e57373);
  color: var(--color-error-800, #3a0d0b);
}

.outcomeDraw {
  background: var(--color-neutral-200, #b0bec5);
  color: var(--color-neutral-900, #263238);
}
>>>>>>> ab66901f
<|MERGE_RESOLUTION|>--- conflicted
+++ resolved
@@ -1,4 +1,3 @@
-<<<<<<< HEAD
 .deviationDetail {
   max-width: 1200px;
   margin: 0 auto;
@@ -524,532 +523,6 @@
   font-size: 0.95rem;
   transition: opacity 0.3s;
 }
-=======
-.deviationDetail {
-  max-width: 1200px;
-  margin: 0 auto;
-  padding: 0 var(--spacing-lg);
-}
-
-.deviationHeader {
-  margin-bottom: var(--spacing-4xl);
-}
-
-.statusBanner {
-  display: flex;
-  align-items: center;
-  gap: var(--spacing-md);
-  padding: var(--spacing-xl);
-  border-radius: var(--radius-lg);
-  margin-bottom: var(--spacing-2xl);
-  font-size: var(--font-size-lg);
-  font-weight: var(--font-weight-semibold);
-}
-
-.statusBanner.error {
-  background: var(--color-error-light);
-  color: var(--color-error);
-  border: 1px solid var(--color-error);
-}
-
-.statusBanner.success {
-  background: var(--color-success-light);
-  color: var(--color-success);
-  border: 1px solid var(--color-success);
-}
-
-.gameInfoCard {
-  background: var(--color-neutral-50);
-  border-radius: 10px;
-  box-shadow: 0 1px 3px rgba(0, 0, 0, 0.03);
-  padding: 0.7rem 1rem;
-  margin-bottom: 0.5rem;
-  display: flex;
-  flex-direction: column;
-  gap: 0.3rem;
-  font-size: 0.97rem;
-}
-
-.openingInfo,
-.opponentInfo {
-  font-size: 0.97rem;
-  color: var(--color-text-muted);
-  display: flex;
-  align-items: center;
-  gap: 0.5rem;
-}
-
-.moveComparisonPanel {
-  margin-bottom: var(--spacing-2xl);
-  display: flex;
-  justify-content: center;
-}
-
-.moveComparisonCards {
-  display: flex;
-  gap: var(--spacing-2xl);
-  width: 100%;
-  max-width: 500px;
-}
-
-.moveCardPlayed,
-.moveCardExpected {
-  flex: 1;
-  display: flex;
-  flex-direction: column;
-  align-items: center;
-  padding: var(--spacing-2xl);
-  border-radius: var(--radius-lg);
-  box-shadow: var(--shadow-card);
-  font-size: var(--font-size-lg);
-  font-weight: var(--font-weight-semibold);
-  background: var(--color-background-card);
-  border: 2px solid transparent;
-}
-
-.moveCardPlayed {
-  background: var(--color-error-light);
-  border-color: var(--color-error);
-  color: var(--color-error);
-}
-
-.moveCardExpected {
-  background: var(--color-success-light);
-  border-color: var(--color-success);
-  color: var(--color-success);
-}
-
-.moveCardIcon {
-  font-size: var(--font-size-2xl);
-  margin-bottom: var(--spacing-sm);
-}
-
-.moveCardLabel {
-  font-size: var(--font-size-xs);
-  color: var(--color-text-muted);
-  text-transform: uppercase;
-  margin-bottom: var(--spacing-xs);
-}
-
-.moveCardMove {
-  font-size: var(--font-size-3xl);
-  font-family: 'Courier New', monospace;
-  font-weight: var(--font-weight-bold);
-}
-
-.chessboardSectionCentered {
-  display: flex;
-  flex-direction: column;
-  align-items: center;
-  justify-content: center;
-  gap: 0.2rem;
-  margin-bottom: 0.7rem;
-}
-
-.chessboardWrapper {
-  display: flex;
-  flex-direction: column;
-  align-items: center;
-}
-
-.chessboardControls {
-  width: 100%;
-  display: flex;
-  justify-content: center;
-  margin-top: 0.1rem;
-}
-
-.moveIndicator {
-  margin-left: 0.7rem;
-  font-size: 0.92rem;
-  color: var(--color-text-muted);
-  min-width: 44px;
-  text-align: right;
-  font-weight: 400;
-}
-
-.actionButtonsPanel {
-  display: flex;
-  flex-direction: column;
-  align-items: center;
-  gap: 1rem;
-  margin-bottom: 0.7rem;
-  border-top: 1px solid var(--color-border);
-  padding-top: 0.7rem;
-}
-
-.primaryActionsGroup {
-  display: flex;
-  flex-direction: row;
-  gap: 1rem;
-  width: 100%;
-  justify-content: center;
-}
-
-.primaryAction {
-  background: var(--color-primary);
-  color: var(--color-text-inverse);
-  border: none;
-  border-radius: 8px;
-  padding: 0.85rem 1.7rem;
-  font-size: 1.08rem;
-  font-weight: 600;
-  cursor: pointer;
-  transition:
-    background 0.18s,
-    box-shadow 0.18s;
-  box-shadow: 0 1px 4px rgba(37, 99, 235, 0.08);
-  letter-spacing: 0.01em;
-  display: flex;
-  align-items: center;
-  gap: 0.5rem;
-}
-
-.primaryAction:hover {
-  background: var(--color-primary-hover);
-}
-
-.secondaryActionsGroup {
-  width: 100%;
-  display: flex;
-  justify-content: center;
-}
-
-.secondaryAction {
-  width: 100%;
-  max-width: 340px;
-  margin: 0 auto;
-  display: block;
-  background: var(--color-neutral-100);
-  color: var(--color-text);
-  border: 1px solid var(--color-border);
-  border-radius: 8px;
-  padding: 0.7rem 1.3rem;
-  font-size: 1rem;
-  font-weight: 500;
-  cursor: pointer;
-  transition: all 0.18s;
-  text-decoration: none;
-  text-align: center;
-  margin-top: 0.2rem;
-}
-
-.secondaryAction:hover {
-  background: var(--color-neutral-200);
-  border-color: var(--color-primary);
-  color: var(--color-text);
-  text-decoration: none;
-}
-
-.metaInfoDetails {
-  margin-top: var(--spacing-xl);
-  font-size: var(--font-size-sm);
-  color: var(--color-text-muted);
-  background: var(--color-background-card);
-  border-radius: var(--radius-lg);
-  box-shadow: var(--shadow-card);
-  padding: var(--spacing-lg) var(--spacing-xl);
-  width: 100%;
-  max-width: 600px;
-  margin-left: auto;
-  margin-right: auto;
-}
-
-.chessboardPlaceholder {
-  background: var(--color-background-card);
-  border-radius: var(--radius-xl);
-  box-shadow: var(--shadow-card);
-  padding: var(--spacing-3xl);
-  margin-bottom: var(--spacing-4xl);
-}
-
-.boardContainer {
-  display: flex;
-  justify-content: center;
-  align-items: center;
-  min-height: 400px;
-  background: var(--color-neutral-50);
-  border: 2px dashed var(--color-border);
-  border-radius: var(--radius-lg);
-  color: var(--color-text-muted);
-  font-size: var(--font-size-lg);
-  text-align: center;
-}
-
-.actionButtons {
-  background: var(--color-background-card);
-  border-radius: var(--radius-xl);
-  box-shadow: var(--shadow-card);
-  padding: var(--spacing-3xl);
-  margin-bottom: var(--spacing-4xl);
-  display: flex;
-  flex-direction: column;
-  gap: var(--spacing-2xl);
-}
-
-.viewButtons {
-  display: grid;
-  grid-template-columns: 1fr 1fr;
-  gap: var(--spacing-lg);
-}
-
-.actionBtn {
-  padding: var(--spacing-lg) var(--spacing-xl);
-  border: 1px solid var(--color-border);
-  border-radius: var(--radius-lg);
-  background: var(--color-background-card);
-  color: var(--color-text);
-  font-weight: var(--font-weight-medium);
-  cursor: pointer;
-  transition: all var(--transition-normal);
-}
-
-.actionBtn:hover {
-  background: var(--color-neutral-50);
-  border-color: var(--color-primary);
-  transform: translateY(-1px);
-  box-shadow: var(--shadow-md);
-}
-
-.mainActions {
-  display: flex;
-  flex-direction: column;
-  gap: var(--spacing-lg);
-}
-
-.moreOptions {
-  margin-top: var(--spacing-lg);
-}
-
-.moreOptions details {
-  border: 1px solid var(--color-border);
-  border-radius: var(--radius-lg);
-  overflow: hidden;
-}
-
-.moreOptions summary {
-  padding: var(--spacing-lg);
-  background: var(--color-neutral-50);
-  cursor: pointer;
-  font-weight: var(--font-weight-medium);
-  transition: background-color var(--transition-normal);
-}
-
-.moreOptions summary:hover {
-  background: var(--color-neutral-100);
-}
-
-.moreOptions ul {
-  list-style: none;
-  padding: 0;
-  margin: 0;
-  background: var(--color-background-card);
-}
-
-.moreOptions li {
-  border-top: 1px solid var(--color-border);
-}
-
-.moreOptions button,
-.moreOptions a {
-  display: block;
-  width: 100%;
-  padding: var(--spacing-lg);
-  border: none;
-  background: none;
-  color: var(--color-text);
-  text-align: left;
-  text-decoration: none;
-  cursor: pointer;
-  transition: background-color var(--transition-normal);
-}
-
-.moreOptions button:hover,
-.moreOptions a:hover {
-  background: var(--color-neutral-50);
-  color: var(--color-text);
-  text-decoration: none;
-}
-
-.patternNotice {
-  margin-bottom: var(--spacing-4xl);
-}
-
-.noticeCard {
-  background: var(--color-info-light);
-  border: 1px solid var(--color-info);
-  border-radius: var(--radius-xl);
-  padding: var(--spacing-2xl);
-  display: flex;
-  align-items: center;
-  gap: var(--spacing-lg);
-  color: var(--color-info-dark);
-}
-
-.remindBtn {
-  padding: var(--spacing-sm) var(--spacing-lg);
-  background: var(--color-info);
-  color: var(--color-text-inverse);
-  border: none;
-  border-radius: var(--radius-md);
-  font-weight: var(--font-weight-medium);
-  cursor: pointer;
-  transition: all var(--transition-normal);
-  flex-shrink: 0;
-}
-
-.remindBtn:hover {
-  background: var(--color-info-hover);
-  transform: translateY(-1px);
-  box-shadow: var(--shadow-sm);
-}
-
-.deviationMeta {
-  background: var(--color-neutral-50);
-  border-radius: var(--radius-lg);
-  padding: var(--spacing-lg);
-  text-align: center;
-  color: var(--color-text-muted);
-  font-size: var(--font-size-sm);
-}
-
-/* Mobile styles */
-@media (max-width: 768px) {
-  .deviationDetail {
-    padding: 0 var(--spacing-md);
-  }
-
-  .moves {
-    grid-template-columns: 1fr;
-    gap: var(--spacing-lg);
-  }
-
-  .viewButtons {
-    grid-template-columns: 1fr;
-  }
-
-  .noticeCard {
-    flex-direction: column;
-    text-align: center;
-    gap: var(--spacing-md);
-  }
-
-  .actionButtons,
-  .moveComparison,
-  .chessboardPlaceholder {
-    padding: var(--spacing-xl);
-  }
-
-  .moveComparisonCards {
-    flex-direction: column;
-    gap: var(--spacing-lg);
-    max-width: 100%;
-  }
-
-  .actionButtonsPanel {
-    padding: var(--spacing-lg);
-  }
-
-  .primaryAction {
-    max-width: 100%;
-  }
-
-  .metaInfoDetails {
-    max-width: 100%;
-    padding: var(--spacing-md);
-  }
-}
-
-.errorState {
-  background: var(--color-error-light);
-  border: 1px solid var(--color-error-border);
-  color: var(--color-error);
-  border-radius: var(--radius-lg);
-  padding: var(--spacing-3xl) var(--spacing-2xl);
-  margin: var(--spacing-2xl) 0;
-  text-align: center;
-  box-shadow: 0 2px 8px 0 rgba(255, 0, 0, 0.04);
-}
-
-.errorIcon {
-  font-size: 2.5rem;
-  margin-bottom: var(--spacing-lg);
-}
-
-.retryButton {
-  background: var(--color-error);
-  color: var(--color-text-inverse);
-  border: none;
-  border-radius: var(--radius-md);
-  padding: 0.6em 1.4em;
-  font-size: 1rem;
-  font-weight: 500;
-  margin-top: var(--spacing-lg);
-  cursor: pointer;
-  transition: background 0.2s;
-}
-.retryButton:hover {
-  background: var(--color-error-hover);
-}
-
-.deviationDetailOuter {
-  width: 100%;
-  min-height: 100vh;
-  display: flex;
-  justify-content: center;
-  align-items: flex-start;
-  background: none;
-  padding-top: 2.5rem;
-}
-
-.deviationDetailCard {
-  width: 100%;
-  max-width: 600px;
-  background: var(--color-background-card);
-  border-radius: 14px;
-  box-shadow: 0 2px 16px rgba(0, 0, 0, 0.08);
-  padding: 1.2rem 1.2rem 1.5rem 1.2rem;
-  display: flex;
-  flex-direction: column;
-  gap: 1.1rem;
-}
-
-.deviationBanner {
-  display: flex;
-  align-items: center;
-  gap: 0.75rem;
-  background: var(--color-error-light);
-  color: var(--color-error);
-  font-weight: 600;
-  font-size: 1.05rem;
-  border-radius: 8px;
-  padding: 0.35rem 0.8rem;
-  margin-bottom: 0.1rem;
-  box-shadow: 0 1px 4px rgba(185, 28, 28, 0.04);
-}
-
-.opponentDeviatedBanner {
-  background: var(--color-success-light);
-  color: var(--color-success);
-  font-weight: 600;
-}
-
-.deviationIcon {
-  font-size: 1.3rem;
-  margin-right: 0.2rem;
-}
-
-.deviationBannerText {
-  flex: 1;
-}
-
-.successText {
-  color: var(--color-success);
-  margin-top: 0.5rem;
-  font-weight: 500;
-  font-size: 0.95rem;
-  transition: opacity 0.3s;
-}
 
 /* Outcome badge */
 .outcomeBadge {
@@ -1075,5 +548,4 @@
 .outcomeDraw {
   background: var(--color-neutral-200, #b0bec5);
   color: var(--color-neutral-900, #263238);
-}
->>>>>>> ab66901f
+}