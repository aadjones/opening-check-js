# tests/test_analysis_service.py
"""Integration tests for analysis_service.py to ensure end-of-book scenarios are handled correctly."""

<<<<<<< HEAD
from typing import Any, Dict, Generator, List, Optional, Tuple
=======
from typing import Any, Dict, Generator, List
>>>>>>> 86698127
from unittest.mock import patch

import pytest

from analysis_service import perform_game_analysis
from deviation_result import DeviationResult


class MockStudy:
    """Mock Study class for testing."""

    def __init__(self, chapters: List[Any]) -> None:
        self.chapters = chapters

    @classmethod
    def fetch_url(cls, url: str) -> "MockStudy":
        """Mock study fetching with predefined chapters."""
        if "white" in url.lower():
            # White repertoire: 1. e4 e5 2. Nf3
            from pgn_utils import pgn_string_to_game

            white_pgn = """[Event "White Repertoire"]

1. e4 e5 2. Nf3 *"""
            return cls([pgn_string_to_game(white_pgn)])
        else:
            # Black repertoire: 1... c5 2... d6
            from pgn_utils import pgn_string_to_game

            black_pgn = """[Event "Black Repertoire"]
[FEN "rnbqkbnr/pppppppp/8/8/4P3/8/PPPP1PPP/RNBQKBNR b KQkq e3 0 1"]

1... c5 2. Nf3 d6 *"""
            return cls([pgn_string_to_game(black_pgn)])


@pytest.fixture
def mock_dependencies() -> Generator[Dict[str, Any], None, None]:
    """Mock external dependencies for analysis service."""
    with (
        patch("analysis_service.get_last_game_ids") as mock_game_ids,
        patch("analysis_service.get_game_data_by_id") as mock_game_data,
        patch("analysis_service.lichess_api.Study", MockStudy),
        patch("analysis_service.insert_deviation_to_db") as mock_insert_db,
    ):

        yield {"game_ids": mock_game_ids, "game_data": mock_game_data, "insert_db": mock_insert_db}


def test_analysis_service_end_of_book_no_insertion(mock_dependencies: Dict[str, Any]) -> None:
    """Test that games continuing beyond prep don't get inserted into database."""
    # Setup mock data
    mock_dependencies["game_ids"].return_value = ["game123"]

    # Game that follows prep then continues beyond it
    game_data = {
        "pgn": """[Event "Test Game"]
[White "testuser"]
[Black "opponent"]

1. e4 e5 2. Nf3 Nc6 3. d4 exd4""",  # Continues beyond our prep (1. e4 e5 2. Nf3)
        "opening": {"name": "Italian Game"},
    }
    mock_dependencies["game_data"].return_value = game_data

    # Run analysis
    results = perform_game_analysis(
        username="testuser",
        user_id="user123",
        study_url_white="https://lichess.org/study/white",
        study_url_black="https://lichess.org/study/black",
        max_games=1,
    )

    # Should have one result with no deviation (None)
    assert len(results) == 1
    deviation_result, pgn = results[0]
    assert deviation_result is None

    # Database insertion should NOT have been called
    mock_dependencies["insert_db"].assert_not_called()


def test_analysis_service_true_deviation_gets_inserted(mock_dependencies: Dict[str, Any]) -> None:
    """Test that true deviations (when alternatives exist) get inserted into database."""
    # Setup mock data
    mock_dependencies["game_ids"].return_value = ["game456"]

    # Game with a real deviation - plays 1... c5 instead of prepared 1... e5
    game_data = {
        "pgn": """[Event "Test Game"]
[White "testuser"]
[Black "opponent"]

1. e4 c5""",  # Opponent deviates from our prep (we expected 1... e5)
        "opening": {"name": "Sicilian Defence"},
    }
    mock_dependencies["game_data"].return_value = game_data

    # Run analysis
    results = perform_game_analysis(
        username="testuser",
        user_id="user123",
        study_url_white="https://lichess.org/study/white",
        study_url_black="https://lichess.org/study/black",
        max_games=1,
    )

    # Should have one result with a deviation
    assert len(results) == 1
    deviation_result, pgn = results[0]
    assert isinstance(deviation_result, DeviationResult)
    assert deviation_result.first_deviator == "opponent"
    assert deviation_result.deviation_san == "c5"
    assert deviation_result.reference_san == "e5"
    assert "End of book" not in deviation_result.reference_san

    # Database insertion SHOULD have been called
    mock_dependencies["insert_db"].assert_called_once()


def test_analysis_service_validation_prevents_end_of_book_insertion(mock_dependencies: Dict[str, Any]) -> None:
    """Test that the analysis service validation layer prevents any End of book insertions."""
    # Setup mock data
    mock_dependencies["game_ids"].return_value = ["game789"]

    # This shouldn't happen with our fixed logic, but test the safety net
    game_data = {
        "pgn": """[Event "Test Game"]
[White "testuser"]
[Black "opponent"]

1. e4 e5 2. Nf3 Nc6""",
        "opening": {"name": "Italian Game"},
    }
    mock_dependencies["game_data"].return_value = game_data

    # Mock a hypothetical DeviationResult with "End of book" (this shouldn't happen with fixed logic)
    mock_deviation = DeviationResult(
        first_deviator="user",
        move_number=3,
        deviation_san="d4",
        reference_san="End of book",  # This is what we're testing against
        player_color="White",
        board_fen="rnbqkb1r/pppp1ppp/5n2/4p3/4P3/5N2/PPPP1PPP/RNBQKB1R w KQkq - 4 3",
    )

    # Patch the trie to return this mock deviation (simulating old buggy behavior)
    with patch("repertoire_trie.RepertoireTrie.find_deviation", return_value=mock_deviation):
        results = perform_game_analysis(
            username="testuser",
            user_id="user123",
            study_url_white="https://lichess.org/study/white",
            study_url_black="https://lichess.org/study/black",
            max_games=1,
        )

    # Should have one result, but deviation should be filtered out
    assert len(results) == 1
    deviation_result, pgn = results[0]
    # The deviation should be None since "End of book" deviations are filtered out
    assert deviation_result is None

    # Database insertion should NOT have been called due to validation
    mock_dependencies["insert_db"].assert_not_called()


def test_analysis_service_multiple_games_mixed_scenarios(mock_dependencies: Dict[str, Any]) -> None:
    """Test analysis with multiple games having different deviation scenarios."""
    # Setup mock data for multiple games
    mock_dependencies["game_ids"].return_value = ["game1", "game2", "game3"]

    # Game 1: End of book scenario (no deviation)
    # Game 2: True deviation
    # Game 3: No deviation (follows prep exactly)
    game_data_responses = [
        {
            "pgn": """[Event "Game 1"]
[White "testuser"]
[Black "opponent1"]

1. e4 e5 2. Nf3 Nc6 3. d4""",  # Continues beyond prep
            "opening": {"name": "Scotch Game"},
        },
        {
            "pgn": """[Event "Game 2"]
[White "testuser"]
[Black "opponent2"]

1. e4 c5""",  # True deviation
            "opening": {"name": "Sicilian Defence"},
        },
        {
            "pgn": """[Event "Game 3"]
[White "testuser"]
[Black "opponent3"]

1. e4 e5 2. Nf3""",  # Follows prep exactly
            "opening": {"name": "Italian Game"},
        },
    ]

    mock_dependencies["game_data"].side_effect = game_data_responses

    # Run analysis
    results = perform_game_analysis(
        username="testuser",
        user_id="user123",
        study_url_white="https://lichess.org/study/white",
        study_url_black="https://lichess.org/study/black",
        max_games=3,
    )

    # Should have three results
    assert len(results) == 3

    # Game 1: End of book - no deviation
    deviation1, pgn1 = results[0]
    assert deviation1 is None

    # Game 2: True deviation
    deviation2, pgn2 = results[1]
    assert isinstance(deviation2, DeviationResult)
    assert deviation2.deviation_san == "c5"
    assert "End of book" not in deviation2.reference_san

    # Game 3: No deviation (follows prep)
    deviation3, pgn3 = results[2]
    assert deviation3 is None

    # Database insertion should only be called once (for game 2)
    assert mock_dependencies["insert_db"].call_count == 1


def test_analysis_service_error_handling_with_invalid_pgn(mock_dependencies: Dict[str, Any]) -> None:
    """Test that the analysis service handles errors gracefully."""
    # Setup mock data
    mock_dependencies["game_ids"].return_value = ["invalid_game"]

    # Invalid game data
    mock_dependencies["game_data"].return_value = {"pgn": "invalid pgn format", "opening": {"name": "Unknown"}}

    # Run analysis - should not crash
    results = perform_game_analysis(
        username="testuser",
        user_id="user123",
        study_url_white="https://lichess.org/study/white",
        study_url_black="https://lichess.org/study/black",
        max_games=1,
    )

    # Should handle the error gracefully
    assert len(results) == 1
    deviation_result, pgn = results[0]
    assert deviation_result is None  # Error should result in None deviation

    # Database insertion should not be called
    mock_dependencies["insert_db"].assert_not_called()


def test_analysis_service_security_no_code_injection(mock_dependencies: Dict[str, Any]) -> None:
    """Test that the analysis service handles potentially malicious input safely."""
    # Setup mock data with potentially malicious content
    mock_dependencies["game_ids"].return_value = ["malicious_game"]

    # Game data with potentially problematic content
    game_data = {
        "pgn": """[Event "'; DROP TABLE opening_deviations; --"]
[White "testuser"; DELETE FROM users; --"]
[Black "opponent"]

1. e4 e5 2. Nf3""",
        "opening": {"name": '<script>alert("xss")</script>'},
    }
    mock_dependencies["game_data"].return_value = game_data

    # Run analysis - should handle malicious input safely
    results = perform_game_analysis(
        username="testuser",
        user_id="user123",
        study_url_white="https://lichess.org/study/white",
        study_url_black="https://lichess.org/study/black",
        max_games=1,
    )

    # Should process normally (the content gets validated by the chess library)
    assert len(results) == 1
    deviation_result, pgn = results[0]
    # Should be None since the game follows our prep exactly
    assert deviation_result is None

    # No database insertion for this case
    mock_dependencies["insert_db"].assert_not_called()<|MERGE_RESOLUTION|>--- conflicted
+++ resolved
@@ -1,11 +1,7 @@
 # tests/test_analysis_service.py
 """Integration tests for analysis_service.py to ensure end-of-book scenarios are handled correctly."""
 
-<<<<<<< HEAD
 from typing import Any, Dict, Generator, List, Optional, Tuple
-=======
-from typing import Any, Dict, Generator, List
->>>>>>> 86698127
 from unittest.mock import patch
 
 import pytest
